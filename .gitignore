# Byte-compiled / optimized / DLL files
__pycache__/
*.py[cod]
*$py.class

# C extensions
*.so

# Distribution / packaging
.Python
build/
develop-eggs/
dist/
downloads/
eggs/
.eggs/
lib64/
parts/
sdist/
var/
wheels/
share/python-wheels/
*.egg-info/
.installed.cfg
*.egg
MANIFEST

# PyInstaller
#  Usually these files are written by a python script from a template
#  before PyInstaller builds the exe, so as to inject date/other infos into it.
*.manifest
*.spec

# Installer logs
pip-log.txt
pip-delete-this-directory.txt

# Unit test / coverage reports
htmlcov/
.tox/
.nox/
.coverage
.coverage.*
.cache
nosetests.xml
coverage.xml
*.cover
*.py,cover
.hypothesis/
.pytest_cache/
cover/

# Translations
*.mo
*.pot

# Django stuff:
*.log
local_settings.py
db.sqlite3
db.sqlite3-journal

# Flask stuff:
instance/
.webassets-cache

# Scrapy stuff:
.scrapy

# Sphinx documentation
docs/_build/

# PyBuilder
.pybuilder/
target/

# Jupyter Notebook
.ipynb_checkpoints

# IPython
profile_default/
ipython_config.py

# pyenv
#   For a library or package, you might want to ignore these files since the code is
#   intended to run in multiple environments; otherwise, check them in:
# .python-version

# pipenv
#   According to pypa/pipenv#598, it is recommended to include Pipfile.lock in version control.
#   However, in case of collaboration, if having platform-specific dependencies or dependencies
#   having no cross-platform support, pipenv may install dependencies that don't work, or not
#   install all needed dependencies.
#Pipfile.lock

# poetry
#   Similar to Pipfile.lock, it is generally recommended to include poetry.lock in version control.
#   This is especially recommended for binary packages to ensure reproducibility, and is more
#   commonly ignored for libraries.
#   https://python-poetry.org/docs/basic-usage/#commit-your-poetrylock-file-to-version-control
#poetry.lock

# pdm
#   Similar to Pipfile.lock, it is generally recommended to include pdm.lock in version control.
#pdm.lock
#   pdm stores project-wide configurations in .pdm.toml, but it is recommended to not include it
#   in version control.
#   https://pdm.fming.dev/latest/usage/project/#working-with-version-control
.pdm.toml
.pdm-python
.pdm-build/

# PEP 582; used by e.g. github.com/David-OConnor/pyflow and github.com/pdm-project/pdm
__pypackages__/

# Celery stuff
celerybeat-schedule
celerybeat.pid

# SageMath parsed files
*.sage.py

# Environments
.env
.venv
env/
venv/
ENV/
env.bak/
venv.bak/

# Spyder project settings
.spyderproject
.spyproject

# Rope project settings
.ropeproject

# mkdocs documentation
/site

# mypy
.mypy_cache/
.dmypy.json
dmypy.json

# Pyre type checker
.pyre/

# pytype static type analyzer
.pytype/

# Cython debug symbols
cython_debug/

# PyCharm
#  JetBrains specific template is maintained in a separate JetBrains.gitignore that can
#  be found at https://github.com/github/gitignore/blob/main/Global/JetBrains.gitignore
#  and can be added to the global gitignore or merged into this file.  For a more nuclear
#  option (not recommended) you can uncomment the following to ignore the entire idea folder.
#.idea/

scripts/**/*.yaml
.DS_Store

tevico/report/data/*

<<<<<<< HEAD
# vscode setting folder
.vscode/
=======
report.zip
>>>>>>> 07a82aee
<|MERGE_RESOLUTION|>--- conflicted
+++ resolved
@@ -165,9 +165,7 @@
 
 tevico/report/data/*
 
-<<<<<<< HEAD
 # vscode setting folder
 .vscode/
-=======
-report.zip
->>>>>>> 07a82aee
+
+report.zip