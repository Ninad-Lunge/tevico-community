--- conflicted
+++ resolved
@@ -14,28 +14,7 @@
 
         # Initialize report and certificates list
         report = CheckReport(name=__name__)
-<<<<<<< HEAD
         report.status = ResourceStatus.PASSED
-
-        # List all ACM certificates
-        paginator = client.get_paginator('list_certificates')
-        for page in paginator.paginate():
-            certificates = page['CertificateSummaryList']
-            for cert in certificates:
-                cert_arn = cert['CertificateArn']
-                
-                # Get certificate details
-                cert_details = client.describe_certificate(CertificateArn=cert_arn)
-                transparency_logging = cert_details['Certificate'].get('Options', {}).get('CertificateTransparencyLoggingPreference', 'ENABLED')
-                
-                # Check if transparency logging is enabled
-                if transparency_logging == 'ENABLED':
-                    report.resource_ids_status[cert_arn] = True
-                else:
-                    report.resource_ids_status[cert_arn] = False
-                    report.status = ResourceStatus.FAILED
-=======
-        report.passed = True
         report.resource_ids_status = {}
 
         try:
@@ -63,19 +42,19 @@
 
                             if transparency_logging != 'ENABLED':
                                 report.resource_ids_status[f"Certificate {cert_arn} has transparency logging disabled."] = False
-                                report.passed = False
+                                report.status = ResourceStatus.FAILED
                             else:
                                 report.resource_ids_status[f"Certificate {cert_arn} has transparency logging enabled."] = True
 
                         except Exception as e:
                             # Handle errors in getting certificate details
                             report.resource_ids_status[f"Error describing {cert_arn}"] = False
-                            report.passed = False
+                            report.status = ResourceStatus.FAILED
 
             except Exception as e:
                 # Handle errors in listing certificates
                 report.resource_ids_status["ACM listing error"] = False
-                report.passed = False
+                report.status = ResourceStatus.FAILED
 
             if not certificates_found:
                 # No certificates found, mark the check as passed
@@ -84,7 +63,6 @@
         except Exception as e:
             # Handle any unexpected errors
             report.resource_ids_status["Unexpected error"] = False
-            report.passed = False
->>>>>>> 5056159b
+            report.status = ResourceStatus.FAILED
 
         return report