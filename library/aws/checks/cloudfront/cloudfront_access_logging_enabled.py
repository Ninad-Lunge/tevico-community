--- conflicted
+++ resolved
@@ -31,31 +31,6 @@
 
                 # Get the distribution configuration using get_distribution_config
                 dist_config = client.get_distribution_config(Id=distribution_id)
-<<<<<<< HEAD
-                distribution_config = dist_config.get('DistributionConfig', {})
-
-                # Check for legacy logging configuration
-                legacy_logging_config = distribution_config.get('Logging', {})
-                logging_enabled = legacy_logging_config.get('Enabled', False)
-
-                # Check for real-time log configuration
-                realtime_log_config_arn = distribution_config.get(
-                    'DefaultCacheBehavior', {}).get('RealtimeLogConfigArn')
-
-                # Log the result
-                if legacy_logging_config or realtime_log_config_arn:
-                    status = logging_enabled or bool(realtime_log_config_arn)
-            
-                    report.resource_ids_status[f"{distribution_id} Access Logging: {'Enabled' if status else 'Disabled'}"] = status
-
-                    if not status:
-                        report.passed = False  # Mark as failed if any distribution does not have logging enabled
-
-                else:
-                    # If no logging configuration found, consider this as disabled
-                    report.resource_ids_status[f"{distribution_id} Access Logging: Disabled"] = False
-                    report.passed = False  # If there's no logging configuration at all, mark as failed
-=======
 
                 # For example, you can check if logging is enabled
                 logging_config = dist_config.get('DistributionConfig', {}).get('Logging', {})
@@ -67,7 +42,6 @@
 
                 if not status:
                     report.passed = False  # Mark as failed if any distribution does not have logging enabled
->>>>>>> 43be1a99
 
         except Exception as e:
             logging.error(f"Error while fetching CloudFront distribution config: {e}")
