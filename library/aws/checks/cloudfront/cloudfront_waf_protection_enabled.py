"""
AUTHOR: Sheikh Aafaq Rashid
EMAIL: aafaq.rashid@comprinno.net
DATE: 2025-01-10
"""

import boto3
<<<<<<< HEAD

from tevico.engine.entities.report.check_model import CheckReport, ResourceStatus
=======
import logging
from tevico.engine.entities.report.check_model import CheckReport
>>>>>>> 5056159b
from tevico.engine.entities.check.check import Check

class cloudfront_waf_protection_enabled(Check):

    def execute(self, connection: boto3.Session) -> CheckReport:
        # Initialize CloudFront client and report
        client = connection.client('cloudfront')
<<<<<<< HEAD
        response = client.list_distributions()

        distributions = response.get('DistributionList', {}).get('Items', [])
        if not distributions:
            report.status = ResourceStatus.PASSED
            return report

        for distribution in distributions:
            distribution_id = distribution['Id']
            web_acl_id = distribution.get('WebACLId')

            if web_acl_id:
                report.resource_ids_status[distribution_id] = True
            else:
                report.status = ResourceStatus.FAILED
                report.resource_ids_status[distribution_id] = False
=======
        report = CheckReport(name=__name__)
        report.passed = True
        report.resource_ids_status = {}

        try:
            # Fetch all CloudFront distributions with pagination
            distributions = []
            next_marker = None

            while True:
                response = client.list_distributions(Marker=next_marker) if next_marker else client.list_distributions()
                distributions.extend(response.get('DistributionList', {}).get('Items', []))
                next_marker = response.get('NextMarker')
                if not next_marker:
                    break

            # Check WAF association for each distribution
            for distribution in distributions:
                distribution_id = distribution['Id']
                web_acl_id = distribution.get('WebACLId', '')

                # WAF is enabled if WebACLId is not an empty string
                status = bool(web_acl_id)
                report.resource_ids_status[f"{distribution_id} WAF association: {'Enabled' if status else 'Disabled'}"] = status

                if not status:
                    report.passed = False  # Mark as failed if any distribution lacks WAF protection

        except Exception as e:
            logging.error(f"Error while checking CloudFront WAF protection: {e}")
            report.passed = False
            report.resource_ids_status = {}
>>>>>>> 5056159b

        return report<|MERGE_RESOLUTION|>--- conflicted
+++ resolved
@@ -5,13 +5,8 @@
 """
 
 import boto3
-<<<<<<< HEAD
-
+import logging
 from tevico.engine.entities.report.check_model import CheckReport, ResourceStatus
-=======
-import logging
-from tevico.engine.entities.report.check_model import CheckReport
->>>>>>> 5056159b
 from tevico.engine.entities.check.check import Check
 
 class cloudfront_waf_protection_enabled(Check):
@@ -19,26 +14,8 @@
     def execute(self, connection: boto3.Session) -> CheckReport:
         # Initialize CloudFront client and report
         client = connection.client('cloudfront')
-<<<<<<< HEAD
-        response = client.list_distributions()
-
-        distributions = response.get('DistributionList', {}).get('Items', [])
-        if not distributions:
-            report.status = ResourceStatus.PASSED
-            return report
-
-        for distribution in distributions:
-            distribution_id = distribution['Id']
-            web_acl_id = distribution.get('WebACLId')
-
-            if web_acl_id:
-                report.resource_ids_status[distribution_id] = True
-            else:
-                report.status = ResourceStatus.FAILED
-                report.resource_ids_status[distribution_id] = False
-=======
         report = CheckReport(name=__name__)
-        report.passed = True
+        report.status = ResourceStatus.PASSED
         report.resource_ids_status = {}
 
         try:
@@ -63,12 +40,11 @@
                 report.resource_ids_status[f"{distribution_id} WAF association: {'Enabled' if status else 'Disabled'}"] = status
 
                 if not status:
-                    report.passed = False  # Mark as failed if any distribution lacks WAF protection
+                    report.status = ResourceStatus.FAILED  # Mark as failed if any distribution lacks WAF protection
 
         except Exception as e:
             logging.error(f"Error while checking CloudFront WAF protection: {e}")
-            report.passed = False
+            report.status = ResourceStatus.FAILED
             report.resource_ids_status = {}
->>>>>>> 5056159b
 
         return report