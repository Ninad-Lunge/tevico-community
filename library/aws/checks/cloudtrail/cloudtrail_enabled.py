"""
AUTHOR: Sheikh Aafaq Rashid
EMAIL: aafaq.rashid@comprinno.net
DATE: 2025-01-10
"""

import boto3
<<<<<<< HEAD

from tevico.engine.entities.report.check_model import CheckReport, ResourceStatus
=======
import logging
from tevico.engine.entities.report.check_model import CheckReport
>>>>>>> 5056159b
from tevico.engine.entities.check.check import Check


class cloudtrail_enabled(Check):
    def execute(self, connection: boto3.Session) -> CheckReport:
<<<<<<< HEAD
        report = CheckReport(name=__name__)
        client = connection.client('cloudtrail')
        response = client.describe_trails()

        trails = response.get('trailList', [])
        if not trails:
            report.status = ResourceStatus.FAILED
            return report
=======
        # Initialize the CloudTrail client
        cloudtrail_client = connection.client('cloudtrail')
>>>>>>> 5056159b

        report = CheckReport(name=__name__)
        report.passed = True
        report.resource_ids_status = {}

<<<<<<< HEAD
            if logging_status:
                report.resource_ids_status[trail_name] = True
            else:
                report.status = ResourceStatus.FAILED
                report.resource_ids_status[trail_name] = False
=======
        try:
            # Retrieve the CloudTrail configuration
            trail_info = cloudtrail_client.describe_trails()
            if not trail_info['trailList']:
                report.passed = False
                report.resource_ids_status["No CloudTrail found"] = False
                return report

            # Check if any trail is enabled
            for trail in trail_info['trailList']:
                trail_name = trail.get('Name')
                status = trail.get('Status', {}).get('IsLogging', False)

                if status:
                    # CloudTrail is enabled for this trail
                    report.resource_ids_status[
                        f"CloudTrail {trail_name} - Logging: Enabled"
                    ] = True
                else:
                    # CloudTrail is not enabled for this trail
                    report.passed = False
                    report.resource_ids_status[
                        f"CloudTrail {trail_name} - Logging: Disabled"
                    ] = False

        except Exception as e:
            logging.error(f"Error while checking CloudTrail status: {e}")
            report.passed = False
            report.resource_ids_status = {}
>>>>>>> 5056159b

        return report<|MERGE_RESOLUTION|>--- conflicted
+++ resolved
@@ -5,48 +5,25 @@
 """
 
 import boto3
-<<<<<<< HEAD
-
+import logging
 from tevico.engine.entities.report.check_model import CheckReport, ResourceStatus
-=======
-import logging
-from tevico.engine.entities.report.check_model import CheckReport
->>>>>>> 5056159b
 from tevico.engine.entities.check.check import Check
 
 
 class cloudtrail_enabled(Check):
     def execute(self, connection: boto3.Session) -> CheckReport:
-<<<<<<< HEAD
-        report = CheckReport(name=__name__)
-        client = connection.client('cloudtrail')
-        response = client.describe_trails()
-
-        trails = response.get('trailList', [])
-        if not trails:
-            report.status = ResourceStatus.FAILED
-            return report
-=======
         # Initialize the CloudTrail client
         cloudtrail_client = connection.client('cloudtrail')
->>>>>>> 5056159b
 
         report = CheckReport(name=__name__)
-        report.passed = True
+        report.status = ResourceStatus.PASSED
         report.resource_ids_status = {}
 
-<<<<<<< HEAD
-            if logging_status:
-                report.resource_ids_status[trail_name] = True
-            else:
-                report.status = ResourceStatus.FAILED
-                report.resource_ids_status[trail_name] = False
-=======
         try:
             # Retrieve the CloudTrail configuration
             trail_info = cloudtrail_client.describe_trails()
             if not trail_info['trailList']:
-                report.passed = False
+                report.status = ResourceStatus.FAILED
                 report.resource_ids_status["No CloudTrail found"] = False
                 return report
 
@@ -62,15 +39,14 @@
                     ] = True
                 else:
                     # CloudTrail is not enabled for this trail
-                    report.passed = False
+                    report.status = ResourceStatus.FAILED
                     report.resource_ids_status[
                         f"CloudTrail {trail_name} - Logging: Disabled"
                     ] = False
 
         except Exception as e:
             logging.error(f"Error while checking CloudTrail status: {e}")
-            report.passed = False
+            report.status = ResourceStatus.FAILED
             report.resource_ids_status = {}
->>>>>>> 5056159b
 
         return report