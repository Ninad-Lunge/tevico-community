--- conflicted
+++ resolved
@@ -5,13 +5,8 @@
 """
 
 import boto3
-<<<<<<< HEAD
-
+import logging
 from tevico.engine.entities.report.check_model import CheckReport, ResourceStatus
-=======
-import logging
-from tevico.engine.entities.report.check_model import CheckReport
->>>>>>> 5056159b
 from tevico.engine.entities.check.check import Check
 
 
@@ -20,24 +15,8 @@
         # Initialize the CloudTrail client
         cloudtrail_client = connection.client('cloudtrail')
 
-<<<<<<< HEAD
-        trails = response.get('trailList', [])
-        if not trails:
-            report.status = ResourceStatus.FAILED
-            return report
-
-        for trail in trails:
-            trail_name = trail['Name']
-            is_multiregion = trail.get('IsMultiRegionTrail', False)
-
-            if is_multiregion:
-                report.resource_ids_status[trail_name] = True
-            else:
-                report.status = ResourceStatus.FAILED
-                report.resource_ids_status[trail_name] = False
-=======
         report = CheckReport(name=__name__)
-        report.passed = True
+        report.status = ResourceStatus.PASSED
         report.resource_ids_status = {}
 
         try:
@@ -59,15 +38,14 @@
                     ] = True
                 else:
                     # Multi-region logging is not enabled
-                    report.passed = False
+                    report.status = ResourceStatus.FAILED
                     report.resource_ids_status[
                         f"CloudTrail {trail_name} - Multi-Region: Disabled"
                     ] = False
 
         except Exception as e:
             logging.error(f"Error while retrieving CloudTrail trails: {e}")
-            report.passed = False
+            report.status = ResourceStatus.FAILED
             report.resource_ids_status = {}
->>>>>>> 5056159b
 
         return report