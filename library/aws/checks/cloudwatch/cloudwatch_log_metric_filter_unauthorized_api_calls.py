--- conflicted
+++ resolved
@@ -21,7 +21,7 @@
         report = CheckReport(name=__name__)
         
         # Initialize report status as 'Passed' unless we find a missing filter
-        report.status = ResourceStatus.PASSED
+        report.status = CheckStatus.PASSED
         report.resource_ids_status = {}
 
         # Define the custom pattern for unauthorized API calls (UnauthorizedOperation errors)
@@ -32,17 +32,11 @@
             log_groups = []
             next_token = None
 
-<<<<<<< HEAD
-        if not filters:
-            report.status = CheckStatus.FAILED
-            return report
-=======
             while True:
                 # Fetch log groups with pagination
                 response = client.describe_log_groups(nextToken=next_token) if next_token else client.describe_log_groups()
                 log_groups.extend(response.get('logGroups', []))
                 next_token = response.get('nextToken', None)
->>>>>>> 51a5fd70
 
                 if not next_token:
                     break
@@ -50,13 +44,6 @@
             # Track if any log group has a matching filter
             any_matching_filter_found = False
 
-<<<<<<< HEAD
-            if re.search(pattern, filter_pattern):
-                report.resource_ids_status[filter_name] = True
-            else:
-                report.status = CheckStatus.FAILED
-                report.resource_ids_status[filter_name] = False
-=======
             # Check for Metric Filters for unauthorized API calls in each log group
             for log_group in log_groups:
                 log_group_name = log_group['logGroupName']
@@ -79,13 +66,12 @@
              
             # If no matching filter was found in any log group, set the report as failed
             if not any_matching_filter_found:
-                report.status = ResourceStatus.FAILED
+                report.status = CheckStatus.FAILED
                 report.resource_ids_status["No matching filters found for Unauthorized API Calls in any log group"] = False
 
         except Exception as e:
             logging.error(f"Error while fetching CloudWatch logs and metric filters: {e}")
-            report.status = ResourceStatus.FAILED
+            report.status = CheckStatus.FAILED
             report.resource_ids_status = {}
->>>>>>> 51a5fd70
 
         return report