--- conflicted
+++ resolved
@@ -21,7 +21,7 @@
         report = CheckReport(name=__name__)
         
         # Initialize report status as 'Passed' unless we find a missing filter
-        report.status = ResourceStatus.PASSED
+        report.status = CheckStatus.PASSED
         report.resource_ids_status = {}
 
         # Define the custom pattern for VPC-related alarm events (Create/Modify/Delete VPC, and other relevant events)
@@ -32,18 +32,11 @@
             log_groups = []
             next_token = None
 
-<<<<<<< HEAD
-        filters = response.get('metricFilters', [])
-        if not filters:
-            report.status = CheckStatus.FAILED
-            return report
-=======
             while True:
                 # Fetch log groups with pagination
                 response = client.describe_log_groups(nextToken=next_token) if next_token else client.describe_log_groups()
                 log_groups.extend(response.get('logGroups', []))
                 next_token = response.get('nextToken', None)
->>>>>>> 51a5fd70
 
                 if not next_token:
                     break
@@ -66,13 +59,6 @@
                     if re.search(pattern, filter_pattern):
                         matching_filters.append(filter.get('filterName'))
 
-<<<<<<< HEAD
-                if alarms['MetricAlarms']:
-                    report.resource_ids_status[filter_name] = True
-                else:
-                    report.status = CheckStatus.FAILED
-                    report.resource_ids_status[filter_name] = False
-=======
                 if matching_filters:
                     # If a matching filter is found, update the report status and details
                     report.resource_ids_status[f"{log_group_name} has Metric Filters for VPC Events: [{', '.join(matching_filters)}]"] = True
@@ -81,13 +67,12 @@
 
             # If no matching filter was found in any log group, set the report as failed
             if not any_matching_filter_found:
-                report.status = ResourceStatus.FAILED
+                report.status = CheckStatus.FAILED
                 report.resource_ids_status["No matching filters found for VPC Events in any log group"] = False
 
         except Exception as e:
             logging.error(f"Error while fetching CloudWatch logs and metric filters: {e}")
-            report.status = ResourceStatus.FAILED
+            report.status = CheckStatus.FAILED
             report.resource_ids_status = {}
->>>>>>> 51a5fd70
 
         return report