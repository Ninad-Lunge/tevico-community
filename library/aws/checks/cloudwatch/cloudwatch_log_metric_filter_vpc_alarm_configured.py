"""
AUTHOR: Sheikh Aafaq Rashid
EMAIL: aafaq.rashid@comprinno.net
DATE: 2025-01-13
"""

import boto3
import logging
import re

from tevico.engine.entities.report.check_model import CheckReport, CheckStatus, AwsResource, GeneralResource, ResourceStatus
from tevico.engine.entities.check.check import Check


class cloudwatch_log_metric_filter_vpc_alarm_configured(Check):
    
    def execute(self, connection: boto3.Session) -> CheckReport:
        # Initialize CloudWatch client
        client = connection.client('logs')
        
        report = CheckReport(name=__name__)
        
        # Initialize report status as 'Passed' unless we find a missing filter
        report.status = CheckStatus.PASSED
        report.resource_ids_status = []

        # Define the custom pattern for VPC-related alarm events (Create/Modify/Delete VPC, and other relevant events)
        pattern = r"\$\.eventName\s*=\s*.?CreateVpc.+\$\.eventName\s*=\s*.?DeleteVpc.+\$\.eventName\s*=\s*.?ModifyVpcAttribute.+\$\.eventName\s*=\s*.?AcceptVpcPeeringConnection.+\$\.eventName\s*=\s*.?CreateVpcPeeringConnection.+\$\.eventName\s*=\s*.?DeleteVpcPeeringConnection.+\$\.eventName\s*=\s*.?RejectVpcPeeringConnection.+\$\.eventName\s*=\s*.?AttachClassicLinkVpc.+\$\.eventName\s*=\s*.?DetachClassicLinkVpc.+\$\.eventName\s*=\s*.?DisableVpcClassicLink.+\$\.eventName\s*=\s*.?EnableVpcClassicLink.?"
        
        try:
            # Get all log groups in the account
            log_groups = []
            next_token = None

            while True:
                # Fetch log groups with pagination
                response = client.describe_log_groups(nextToken=next_token) if next_token else client.describe_log_groups()
                log_groups.extend(response.get('logGroups', []))
                next_token = response.get('nextToken', None)

<<<<<<< HEAD
                if not next_token:
                    break
=======
        for metric_filter in filters:
            filter_name = metric_filter['filterName']
            filter_pattern = metric_filter['filterPattern']
>>>>>>> c9d4a516

            # Track if any log group has a matching filter
            any_matching_filter_found = False

            # Check for Metric Filters for VPC alarms in each log group
            for log_group in log_groups:
                log_group_name = log_group['logGroupName']
                log_group_arn = log_group['arn']
                
                # Fetch metric filters for the log group
                filters = client.describe_metric_filters(logGroupName=log_group_name)
                
                # Look for filters related to VPC-related events with the custom pattern
                matching_filters = []
                for filter in filters.get('metricFilters', []):
                    filter_pattern = filter.get('filterPattern', '')
                    # Check if the filter pattern matches the custom pattern for VPC-related events
                    if re.search(pattern, filter_pattern):
                        matching_filters.append(filter.get('filterName'))

                if matching_filters:
                    # If a matching filter is found, update the report status and details
                    report.resource_ids_status.append(
                        ResourceStatus(
                            resource=AwsResource(arn=log_group_arn),
                            status=CheckStatus.PASSED,
                            summary=f"{log_group_name} has Metric Filters for VPC Events: [{', '.join(matching_filters)}]"
                        )
                    )
                    any_matching_filter_found = True
          

            # If no matching filter was found in any log group, set the report as failed
            if not any_matching_filter_found:
                report.status = CheckStatus.FAILED
                report.resource_ids_status.append(
                    ResourceStatus(
                        resource=GeneralResource(name=""),
                        status=CheckStatus.FAILED,
                        summary=f"No matching filters found for VPC Events in any log group"
                    )
                )                

        except Exception as e:
            logging.error(f"Error while fetching CloudWatch logs and metric filters: {e}")
            report.status = CheckStatus.FAILED
            report.resource_ids_status.append(
                ResourceStatus(
                    resource=GeneralResource(name=""),
                    status=CheckStatus.FAILED,
                    summary=f"Error while fetching CloudWatch logs and metric filters",
                    exception=str(e)
                )
            )

        return report<|MERGE_RESOLUTION|>--- conflicted
+++ resolved
@@ -38,14 +38,8 @@
                 log_groups.extend(response.get('logGroups', []))
                 next_token = response.get('nextToken', None)
 
-<<<<<<< HEAD
                 if not next_token:
                     break
-=======
-        for metric_filter in filters:
-            filter_name = metric_filter['filterName']
-            filter_pattern = metric_filter['filterPattern']
->>>>>>> c9d4a516
 
             # Track if any log group has a matching filter
             any_matching_filter_found = False
