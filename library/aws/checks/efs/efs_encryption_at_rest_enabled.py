--- conflicted
+++ resolved
@@ -6,11 +6,7 @@
 
 import boto3
 
-<<<<<<< HEAD
 from tevico.engine.entities.report.check_model import AwsResource, GeneralResource, CheckReport, CheckStatus, ResourceStatus
-=======
-from tevico.engine.entities.report.check_model import CheckReport, CheckStatus, AwsResource, GeneralResource, ResourceStatus
->>>>>>> cfc8f88d
 from tevico.engine.entities.check.check import Check
 
 class efs_encryption_at_rest_enabled(Check):
@@ -19,6 +15,7 @@
         # Initialize the report
         report = CheckReport(name=__name__)
         report.status = CheckStatus.PASSED
+        report.resource_ids_status = []
         report.resource_ids_status = []
 
         # Initialize the EFS client
@@ -57,7 +54,6 @@
                 arn = fs.get('FileSystemArn')
                 
                 if is_encrypted:
-<<<<<<< HEAD
                     resource_status = ResourceStatus(
                         resource=AwsResource(arn=arn),
                         status=CheckStatus.PASSED,
@@ -69,46 +65,18 @@
                         status=CheckStatus.FAILED,
                         summary=f"EFS {fs_id} is not encrypted at rest."
                     )
-=======
-                    report.resource_ids_status.append(
-                        ResourceStatus(
-                            resource=AwsResource(arn=fs_arn),
-                            status=CheckStatus.PASSED,
-                            summary=f"EFS {fs_id} is encrypted at rest."
-                        )
-                    )
-                else:
->>>>>>> cfc8f88d
                     report.status = CheckStatus.FAILED
-                    report.resource_ids_status.append(
-                        ResourceStatus(
-                            resource=AwsResource(arn=fs_arn),
-                            status=CheckStatus.FAILED,
-                            summary=f"EFS {fs_id} is not encrypted at rest."
-                        )
-                    )
-
 
                 report.resource_ids_status.append(resource_status)
 
         except Exception as e:
             # Handle unexpected errors
-<<<<<<< HEAD
             error_status = ResourceStatus(
                 resource=GeneralResource(resource=""),
                 status=CheckStatus.FAILED,
                 summary=f"Unexpected error: {str(e)}"
             )
             report.resource_ids_status.append(error_status)
-=======
-            report.resource_ids_status.append(
-                ResourceStatus(
-                    resource=GeneralResource(resource=""),
-                    status=CheckStatus.FAILED,
-                    summary=f"Error reading the file system."
-                )
-            )
->>>>>>> cfc8f88d
             report.status = CheckStatus.FAILED
 
         return report