Provider: aws
CheckID: iam_password_policy_reuse_24
<<<<<<< HEAD
CheckTitle: Ensure IAM password policy prevents password reuse between 1 and 24
=======
CheckTitle: Ensure IAM password policy prevents password reuse for a minimum of 1 and maximum of 24 passwords
>>>>>>> cf0f8c03
CheckType: []
ServiceName: iam
SubServiceName: ""
ResourceIdTemplate: arn:aws:iam::account-id:password-policy
Severity: medium
<<<<<<< HEAD
ResourceType: IAM Password Policy
Description: |
  Ensure that the IAM password policy enforces password reuse prevention between 1 and 24. 
  This policy helps enhance security by preventing users from reusing their recent passwords.
Risk: |
  Without password reuse restrictions, users might recycle old passwords frequently, increasing security risks. 
  It is recommended to enforce a password history of at least 1 and up to 24 previous passwords to prevent weak security practices.
RelatedUrl: "https://docs.aws.amazon.com/IAM/latest/UserGuide/id_credentials_passwords_account-policy.html"
=======
ResourceType: Other
Description: Ensure IAM password policy prevents password reuse for a minimum of 1 and maximum of 24 previous passwords.
Risk: Password policies are used to enforce password complexity requirements. IAM password policies can be used to ensure password are comprised of different character sets. It is recommended that the password policy prevents reusing a specified number of previous passwords.
RelatedUrl: ""
>>>>>>> cf0f8c03
Remediation:
  Code:
    CLI: |
      aws iam update-account-password-policy --password-reuse-prevention <value_between_1_and_24>
    NativeIaC: ""
    Other: ""
    Terraform: |
      resource "aws_iam_account_password_policy" "strict" {
        password_reuse_prevention = <value_between_1_and_24>
      }
  Recommendation:
    Text: Ensure "Number of passwords to remember" is set between 1 and 24.
    Url: "https://docs.aws.amazon.com/IAM/latest/UserGuide/id_credentials_passwords_account-policy.html"
Categories: ["Security", "IAM"]
DependsOn: []
RelatedTo: ["IAM Security Best Practices"]
Notes: "This check ensures compliance with AWS security best practices for password policies."<|MERGE_RESOLUTION|>--- conflicted
+++ resolved
@@ -1,44 +1,25 @@
 Provider: aws
 CheckID: iam_password_policy_reuse_24
-<<<<<<< HEAD
-CheckTitle: Ensure IAM password policy prevents password reuse between 1 and 24
-=======
 CheckTitle: Ensure IAM password policy prevents password reuse for a minimum of 1 and maximum of 24 passwords
->>>>>>> cf0f8c03
 CheckType: []
 ServiceName: iam
 SubServiceName: ""
-ResourceIdTemplate: arn:aws:iam::account-id:password-policy
+ResourceIdTemplate: arn:partition:iam:region:account-id:resource-id
 Severity: medium
-<<<<<<< HEAD
-ResourceType: IAM Password Policy
-Description: |
-  Ensure that the IAM password policy enforces password reuse prevention between 1 and 24. 
-  This policy helps enhance security by preventing users from reusing their recent passwords.
-Risk: |
-  Without password reuse restrictions, users might recycle old passwords frequently, increasing security risks. 
-  It is recommended to enforce a password history of at least 1 and up to 24 previous passwords to prevent weak security practices.
-RelatedUrl: "https://docs.aws.amazon.com/IAM/latest/UserGuide/id_credentials_passwords_account-policy.html"
-=======
 ResourceType: Other
 Description: Ensure IAM password policy prevents password reuse for a minimum of 1 and maximum of 24 previous passwords.
 Risk: Password policies are used to enforce password complexity requirements. IAM password policies can be used to ensure password are comprised of different character sets. It is recommended that the password policy prevents reusing a specified number of previous passwords.
 RelatedUrl: ""
->>>>>>> cf0f8c03
 Remediation:
   Code:
-    CLI: |
-      aws iam update-account-password-policy --password-reuse-prevention <value_between_1_and_24>
+    CLI: ""
     NativeIaC: ""
     Other: ""
-    Terraform: |
-      resource "aws_iam_account_password_policy" "strict" {
-        password_reuse_prevention = <value_between_1_and_24>
-      }
+    Terraform: ""
   Recommendation:
-    Text: Ensure "Number of passwords to remember" is set between 1 and 24.
-    Url: "https://docs.aws.amazon.com/IAM/latest/UserGuide/id_credentials_passwords_account-policy.html"
-Categories: ["Security", "IAM"]
+    Text: Ensure "Number of passwords to remember" is set to 24.
+    Url: https://docs.aws.amazon.com/IAM/latest/UserGuide/id_credentials_passwords_account-policy.html
+Categories: []
 DependsOn: []
-RelatedTo: ["IAM Security Best Practices"]
-Notes: "This check ensures compliance with AWS security best practices for password policies."+RelatedTo: []
+Notes: ""