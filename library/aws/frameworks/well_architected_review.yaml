--- conflicted
+++ resolved
@@ -111,24 +111,6 @@
       This section checks for the presence of a Well Architected Review in the AWS account.
     checks: []
 
-<<<<<<< HEAD
-  - name: AWS | Well Architechted Review | Secuirity
-    description: |
-      The Operational Excellence pillar includes the ability to run and monitor systems to deliver business value and to
-      continually improve supporting processes and procedures.
-
-      This section checks for the presence of a Well Architected Review in the AWS account.
-    checks: 
-     - iam_root_mfa_enabled
-     - iam_no_root_access_keys
-     - iam_password_policy_lowercase
-     - iam_password_policy_minimum_length_14
-     - iam_password_policy_number
-     - iam_password_policy_symbol
-     - iam_password_policy_uppercase
-     - iam_password_policy_reuse_24
-=======
-
   - name: AWS | Well Architechted Review | Security
     description: |
       The Security pillar focuses on the ability to protect data, systems, and assets through risk management and control. 
@@ -143,4 +125,11 @@
      - ec2_network_acl_allow_ingress_tcp_port_22
      - ec2_security_group_default_restrict_traffic
      - iam_root_hardware_mfa_enabled
->>>>>>> 931d53f8
+     - iam_root_mfa_enabled
+     - iam_no_root_access_keys
+     - iam_password_policy_lowercase
+     - iam_password_policy_minimum_length_14
+     - iam_password_policy_number
+     - iam_password_policy_symbol
+     - iam_password_policy_uppercase
+     - iam_password_policy_reuse_24