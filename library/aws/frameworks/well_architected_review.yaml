name: AWS | Well Architected Review

version: 1.0.0

description: |
  Well-Architected Review is a comprehensive assessment framework developed by AWS to help organizations evaluate their
  cloud architectures against a set of best practices. It provides a structured approach to identify areas for improvement
  and ensure that cloud-based applications are designed, built, and operated in a reliable, secure, efficient, and
  cost-effective manner.

  1. Operational Excellence
  2. Security
  3. Reliability
  4. Performance Efficiency
  5. Cost Optimization
  6. Sustainability

  https://aws.amazon.com/architecture/well-architected/

sections:
  - name: AWS | Well Architechted Review | Operational Excellence
    description: |
      The Security pillar includes the ability to protect information, systems, and assets while delivering business
      value through risk assessments and mitigation strategies.

      This section checks for the presence of a Well Architected Review in the AWS account.
    checks: []

  - name: AWS | Well Architechted Review | Security
    description: |
      The Security pillar includes the ability to protect information, systems, and assets while delivering business
      value through risk assessments and mitigation strategies.

      This section checks for the presence of a Well Architected Review in the AWS account.
    checks: 
      - ec2_ebs_volume_encryption
      - ec2_ebs_default_encryption
      - ec2_ebs_snapshot_encrypted
      - ec2_instance_managed_by_ssm
      - ec2_instance_secrets_user_data
      - ec2_launch_template_no_secrets
      - ec2_instance_profile_attached
      - ec2_imdsv2_enabled

  - name: AWS | Well Architechted Review | Reliability
    description: |
      The Reliability pillar includes the ability of a system to recover from infrastructure or service disruptions,
      dynamically acquire computing resources to meet demand, and mitigate disruptions such as misconfigurations or transient
      network issues.

      This section checks for the presence of a Well Architected Review in the AWS account.

    checks:
      # - cloudformation_stacks_termination_protection_enabled
      # - dynamodb_tables_pitr_enabled
      # - elb_logging_enabled
      # - opensearch_service_domains_audit_logging_enabled
      # - opensearch_service_domains_cloudwatch_logging_enabled
      - cloudformation_stacks_termination_protection_enabled
      - dynamodb_tables_pitr_enabled
      - elb_logging_enabled
      - opensearch_service_domains_audit_logging_enabled
      - opensearch_service_domains_cloudwatch_logging_enabled
      - iam_user_mfa_enabled_console_access
      - iam_user_multiple_active_access_keys
      - iam_avoid_root_usage
      - iam_rotate_access_keys_90_days
      - iam_policy_allows_privilege_escalation
      - iam_policy_attached_to_only_group_or_roles
      - iam_support_role_created
      # - rds_instance_backup_enabled
      # - rds_instance_deletion_protection
      # - rds_instance_enhanced_monitoring_enabled
      # - rds_instance_integration_cloudwatch_logs
      # - rds_instance_multi_az
      # - apigateway_restapi_logging_enabled
      # - apigatewayv2_api_access_logging_enabled
      # - awslambda_function_invoke_api_operations_cloudtrail_logging_enabled
      # - cloudtrail_cloudwatch_logging_enabled
    sections:
      - name: All RDS checks
        description: |
          The Reliability pillar includes the ability of a system to recover from infrastructure or service disruptions,
          dynamically acquire computing resources to meet demand, and mitigate disruptions such as misconfigurations or transient
          network issues.

          This section checks for the presence of a Well Architected Review in the AWS account.
        checks:
          # - rds_instance_backup_enabled
          # - rds_instance_deletion_protection
          # - rds_instance_enhanced_monitoring_enabled
          # - rds_instance_integration_cloudwatch_logs
          # - rds_instance_multi_az

  - name: AWS | Well Architechted Review | Performance Efficiency
    description: |
      The Performance Efficiency pillar includes the ability to use computing resources efficiently to meet system
      requirements and to maintain that efficiency as demand changes and technologies evolve.

      This section checks for the presence of a Well Architected Review in the AWS account.
    checks: []

  - name: AWS | Well Architechted Review | Cost Optimization
    description: |
      The Cost Optimization pillar includes the ability to avoid or eliminate unneeded cost or suboptimal resources.

      This section checks for the presence of a Well Architected Review in the AWS account.
    checks: []


  - name: AWS | Well Architechted Review | Operational Excellence
    description: |
      The Operational Excellence pillar includes the ability to run and monitor systems to deliver business value and to
      continually improve supporting processes and procedures.

      This section checks for the presence of a Well Architected Review in the AWS account.
    checks: []

  - name: AWS | Well Architechted Review | Security
    description: |
      The Security pillar focuses on the ability to protect data, systems, and assets through risk management and control. 
      
      This section checks for the presence of a Well Architected Review in the AWS account.
    checks:
<<<<<<< HEAD
     - ec2_image_builder_enabled
     - ec2_instance_managed_by_ssm
     - ec2_managed_instance_patch_compliance_status
     - ec2_microsoft_sql_server_end_of_support
     - ec2_network_acl_allow_ingress_any_port
     - ec2_network_acl_allow_ingress_tcp_port_22
     - ec2_security_group_default_restrict_traffic
     - iam_root_hardware_mfa_enabled
     - iam_root_mfa_enabled
     - iam_no_root_access_keys
     - iam_password_policy_lowercase
     - iam_password_policy_minimum_length_14
     - iam_password_policy_number
     - iam_password_policy_symbol
     - iam_password_policy_uppercase
     - iam_password_policy_reuse_24
     - attached_policy_admin_privileges_found
     - inline_policy_admin_privileges_found
     - account_maintain_current_contact_details
     - account_security_contact_information_registered
     - customer_attached_policy_admin_privileges_found    
     - customer_unattached_policy_admin_privileges_found
     - organizations_account_part_of_organizations
=======
      - iam_account_maintain_current_contact_details
      - iam_account_security_contact_information_registered
      - iam_attached_policy_admin_privileges_found
      - iam_customer_attached_policy_admin_privileges_found
      - iam_customer_unattached_policy_admin_privileges_found
      - iam_inline_policy_admin_privileges_found
      - organizations_account_part_of_organizations






>>>>>>> d195d45c
<|MERGE_RESOLUTION|>--- conflicted
+++ resolved
@@ -122,7 +122,6 @@
       
       This section checks for the presence of a Well Architected Review in the AWS account.
     checks:
-<<<<<<< HEAD
      - ec2_image_builder_enabled
      - ec2_instance_managed_by_ssm
      - ec2_managed_instance_patch_compliance_status
@@ -146,18 +145,10 @@
      - customer_attached_policy_admin_privileges_found    
      - customer_unattached_policy_admin_privileges_found
      - organizations_account_part_of_organizations
-=======
-      - iam_account_maintain_current_contact_details
-      - iam_account_security_contact_information_registered
-      - iam_attached_policy_admin_privileges_found
-      - iam_customer_attached_policy_admin_privileges_found
-      - iam_customer_unattached_policy_admin_privileges_found
-      - iam_inline_policy_admin_privileges_found
-      - organizations_account_part_of_organizations
-
-
-
-
-
-
->>>>>>> d195d45c
+     - iam_account_maintain_current_contact_details
+     - iam_account_security_contact_information_registered
+     - iam_attached_policy_admin_privileges_found
+     - iam_customer_attached_policy_admin_privileges_found
+     - iam_customer_unattached_policy_admin_privileges_found
+     - iam_inline_policy_admin_privileges_found
+     - organizations_account_part_of_organizations