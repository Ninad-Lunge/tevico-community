name: AWS | Well Architected Review

version: 1.0.0

description: |
  Well-Architected Review is a comprehensive assessment framework developed by AWS to help organizations evaluate their
  cloud architectures against a set of best practices. It provides a structured approach to identify areas for improvement
  and ensure that cloud-based applications are designed, built, and operated in a reliable, secure, efficient, and
  cost-effective manner.

  1. Operational Excellence
  2. Security
  3. Reliability
  4. Performance Efficiency
  5. Cost Optimization
  6. Sustainability

  https://aws.amazon.com/architecture/well-architected/

sections:
  - name: AWS | Well Architechted Review | Operational Excellence
    description: |
      The Security pillar includes the ability to protect information, systems, and assets while delivering business
      value through risk assessments and mitigation strategies.

      This section checks for the presence of a Well Architected Review in the AWS account.
    checks: []

  - name: AWS | Well Architechted Review | Security
    description: |
      The Security pillar includes the ability to protect information, systems, and assets while delivering business
      value through risk assessments and mitigation strategies.

      This section checks for the presence of a Well Architected Review in the AWS account.
    checks: 
      - ec2_ebs_volume_encryption
      - ec2_ebs_default_encryption
      - ec2_ebs_snapshot_encrypted
      - ec2_instance_managed_by_ssm
      - ec2_instance_secrets_user_data
      - ec2_launch_template_no_secrets
      - ec2_instance_profile_attached
      - ec2_imdsv2_enabled

  - name: AWS | Well Architechted Review | Reliability
    description: |
      The Reliability pillar includes the ability of a system to recover from infrastructure or service disruptions,
      dynamically acquire computing resources to meet demand, and mitigate disruptions such as misconfigurations or transient
      network issues.

      This section checks for the presence of a Well Architected Review in the AWS account.
<<<<<<< HEAD
    checks:
      - cloudformation_stacks_termination_protection_enabled
      - dynamodb_tables_pitr_enabled
      - elb_logging_enabled
      - opensearch_service_domains_audit_logging_enabled
      - opensearch_service_domains_cloudwatch_logging_enabled
      - iam_user_mfa_enabled_console_access
      - iam_user_multiple_active_access_keys
      - iam_avoid_root_usage
      - iam_rotate_access_keys_90_days
      - iam_policy_allows_privilege_escalation
      - iam_policy_attached_to_only_group_or_roles
      - iam_support_role_created
=======
    checks: []
      # - cloudformation_stacks_termination_protection_enabled
      # - dynamodb_tables_pitr_enabled
      # - elb_logging_enabled
      # - opensearch_service_domains_audit_logging_enabled
      # - opensearch_service_domains_cloudwatch_logging_enabled
>>>>>>> a81b04bd
      # - rds_instance_backup_enabled
      # - rds_instance_deletion_protection
      # - rds_instance_enhanced_monitoring_enabled
      # - rds_instance_integration_cloudwatch_logs
      # - rds_instance_multi_az
      # - apigateway_restapi_logging_enabled
      # - apigatewayv2_api_access_logging_enabled
      # - awslambda_function_invoke_api_operations_cloudtrail_logging_enabled
      # - cloudtrail_cloudwatch_logging_enabled
    sections:
      - name: All RDS checks
        description: |
          The Reliability pillar includes the ability of a system to recover from infrastructure or service disruptions,
          dynamically acquire computing resources to meet demand, and mitigate disruptions such as misconfigurations or transient
          network issues.

          This section checks for the presence of a Well Architected Review in the AWS account.
        checks: []
          # - rds_instance_backup_enabled
          # - rds_instance_deletion_protection
          # - rds_instance_enhanced_monitoring_enabled
          # - rds_instance_integration_cloudwatch_logs
          # - rds_instance_multi_az

  - name: AWS | Well Architechted Review | Performance Efficiency
    description: |
      The Performance Efficiency pillar includes the ability to use computing resources efficiently to meet system
      requirements and to maintain that efficiency as demand changes and technologies evolve.

      This section checks for the presence of a Well Architected Review in the AWS account.
    checks: []

  - name: AWS | Well Architechted Review | Cost Optimization
    description: |
      The Cost Optimization pillar includes the ability to avoid or eliminate unneeded cost or suboptimal resources.

      This section checks for the presence of a Well Architected Review in the AWS account.
    checks: []


  - name: AWS | Well Architechted Review | Operational Excellence
    description: |
      The Operational Excellence pillar includes the ability to run and monitor systems to deliver business value and to
      continually improve supporting processes and procedures.

      This section checks for the presence of a Well Architected Review in the AWS account.
    checks: []


  - name: AWS | Well Architechted Review | Security
    description: |
      The Security pillar focuses on the ability to protect data, systems, and assets through risk management and control. 
      
      This section checks for the presence of a Well Architected Review in the AWS account.
    checks:
     - ec2_image_builder_enabled
     - ec2_instance_managed_by_ssm
     - ec2_managed_instance_patch_compliance_status
     - ec2_microsoft_sql_server_end_of_support
     - ec2_network_acl_allow_ingress_any_port
     - ec2_network_acl_allow_ingress_tcp_port_22
     - ec2_security_group_default_restrict_traffic
     - iam_root_hardware_mfa_enabled
<|MERGE_RESOLUTION|>--- conflicted
+++ resolved
@@ -49,7 +49,7 @@
       network issues.
 
       This section checks for the presence of a Well Architected Review in the AWS account.
-<<<<<<< HEAD
+
     checks:
       - cloudformation_stacks_termination_protection_enabled
       - dynamodb_tables_pitr_enabled
@@ -63,14 +63,6 @@
       - iam_policy_allows_privilege_escalation
       - iam_policy_attached_to_only_group_or_roles
       - iam_support_role_created
-=======
-    checks: []
-      # - cloudformation_stacks_termination_protection_enabled
-      # - dynamodb_tables_pitr_enabled
-      # - elb_logging_enabled
-      # - opensearch_service_domains_audit_logging_enabled
-      # - opensearch_service_domains_cloudwatch_logging_enabled
->>>>>>> a81b04bd
       # - rds_instance_backup_enabled
       # - rds_instance_deletion_protection
       # - rds_instance_enhanced_monitoring_enabled
