name: AWS | Well Architected Review

version: 1.0.0

description: |
  Well-Architected Review is a comprehensive assessment framework developed by AWS to help organizations evaluate their
  cloud architectures against a set of best practices. It provides a structured approach to identify areas for improvement
  and ensure that cloud-based applications are designed, built, and operated in a reliable, secure, efficient, and
  cost-effective manner.

  1. Operational Excellence
  2. Security
  3. Reliability
  4. Performance Efficiency
  5. Cost Optimization
  6. Sustainability

  https://aws.amazon.com/architecture/well-architected/

sections:
  - name: Operational Excellence
    description: |
      The Security pillar includes the ability to protect information, systems, and assets while delivering business
      value through risk assessments and mitigation strategies.

      This section checks for the presence of a Well Architected Review in the AWS account.
    checks: []

  - name: Security
    description: |
      The Security pillar includes the ability to protect information, systems, and assets while delivering business
      value through risk assessments and mitigation strategies.

      This section checks for the presence of a Well Architected Review in the AWS account.
    checks: 
      - ec2_ebs_volume_encryption
      - ec2_ebs_default_encryption
      - ec2_ebs_snapshot_encrypted
      - ec2_instance_managed_by_ssm
      - ec2_instance_secrets_user_data
      - ec2_launch_template_no_secrets
      - ec2_instance_profile_attached
      - ec2_imdsv2_enabled

  - name: Reliability
    description: |
      The Reliability pillar includes the ability of a system to recover from infrastructure or service disruptions,
      dynamically acquire computing resources to meet demand, and mitigate disruptions such as misconfigurations or transient
      network issues.

      This section checks for the presence of a Well Architected Review in the AWS account.

    checks:
      - cloudformation_stacks_termination_protection_enabled
      - dynamodb_tables_pitr_enabled
      - elb_logging_enabled
      - iam_avoid_root_usage
      - iam_policy_allows_privilege_escalation
      - iam_policy_attached_to_only_group_or_roles
      - iam_rotate_access_keys_90_days
      - iam_support_role_created
      - iam_user_mfa_enabled_console_access
      - iam_user_multiple_active_access_keys
      - opensearch_service_domains_audit_logging_enabled
      - opensearch_service_domains_cloudwatch_logging_enabled
      # - apigateway_restapi_logging_enabled
      # - apigatewayv2_api_access_logging_enabled
      # - awslambda_function_invoke_api_operations_cloudtrail_logging_enabled
      # - cloudformation_stacks_termination_protection_enabled
      # - cloudtrail_cloudwatch_logging_enabled
      # - dynamodb_tables_pitr_enabled
      # - elb_logging_enabled
      # - opensearch_service_domains_audit_logging_enabled
      # - opensearch_service_domains_cloudwatch_logging_enabled
      # - rds_instance_backup_enabled
      # - rds_instance_deletion_protection
      # - rds_instance_enhanced_monitoring_enabled
      # - rds_instance_integration_cloudwatch_logs
      # - rds_instance_multi_az
    sections:
      - name: All RDS checks
        description: |
          The Reliability pillar includes the ability of a system to recover from infrastructure or service disruptions,
          dynamically acquire computing resources to meet demand, and mitigate disruptions such as misconfigurations or transient
          network issues.

          This section checks for the presence of a Well Architected Review in the AWS account.
        checks:
          # - rds_instance_backup_enabled
          # - rds_instance_deletion_protection
          # - rds_instance_enhanced_monitoring_enabled
          # - rds_instance_integration_cloudwatch_logs
          # - rds_instance_multi_az

  - name: Performance Efficiency
    description: |
      The Performance Efficiency pillar includes the ability to use computing resources efficiently to meet system
      requirements and to maintain that efficiency as demand changes and technologies evolve.

      This section checks for the presence of a Well Architected Review in the AWS account.
    checks: []

  - name: Cost Optimization
    description: |
      The Cost Optimization pillar includes the ability to avoid or eliminate unneeded cost or suboptimal resources.

      This section checks for the presence of a Well Architected Review in the AWS account.
    checks: []


  - name: Operational Excellence
    description: |
      The Operational Excellence pillar includes the ability to run and monitor systems to deliver business value and to
      continually improve supporting processes and procedures.

      This section checks for the presence of a Well Architected Review in the AWS account.
    checks: []

  - name: Security
    description: |
      The Security pillar focuses on the ability to protect data, systems, and assets through risk management and control. 
      
      This section checks for the presence of a Well Architected Review in the AWS account.
    checks:
     - account_maintain_current_contact_details
     - account_security_contact_information_registered
     - acl_bidirectional_traffic_restriction_check
     - acm_certificates_expiration_check
     - acm_certificates_transparency_logs_enabled
     - apigateway_execution_logging_enabled
     - apigateway_restapi_logging_enabled
     - apigateway_rest_api_waf_acl_attached
     - apigateway_rest_api_client_certificate_enabled
     - apigateway_waf_protection_enabled
     - apigatewayv2_api_access_logging_enabled
     - cloudfront_access_logging_enabled
     - cloudfront_cloudwatch_logging_enabled
     - cloudfront_distributions_https_enabled
     - ec2_image_builder_enabled
     - ec2_instance_managed_by_ssm
     - ec2_managed_instance_patch_compliance_status
     - ec2_microsoft_sql_server_end_of_support
     - ec2_network_acl_allow_ingress_any_port
     - ec2_network_acl_allow_ingress_tcp_port_22
     - ec2_security_group_default_restrict_traffic
     - ecr_image_private_image_scanning_enabled
     - ecr_repository_scan_images_on_push_enabled
     - ecr_repository_scan_vulnerabilities_in_latest_image
     - efs_encryption_at_rest_enabled
     - eks_cluster_kms_cmk_encryption_in_secrets_enabled
     - eks_cluster_logging_enabled
     - eks_control_plane_endpoint_access_restricted
     - elb_ssl_listeners_enabled
     - elb_v2_logging_enabled
     - elb_waf_acl_attached
     - dynamodb_tables_kms_cmk_encryption_enabled
     - guardduty_enabled_centralized
     - guardduty_is_enabled
     - iam_account_maintain_current_contact_details
     - iam_account_security_contact_information_registered
     - iam_attached_policy_admin_privileges_found
     - iam_customer_attached_policy_admin_privileges_found
     - iam_customer_unattached_policy_admin_privileges_found
     - iam_inline_policy_admin_privileges_found
     - iam_no_root_access_keys
     - iam_password_policy_lowercase
     - iam_password_policy_minimum_length_14
     - iam_password_policy_number
     - iam_password_policy_reuse_24
     - iam_password_policy_symbol
     - iam_password_policy_uppercase
<<<<<<< HEAD
     - iam_password_policy_reuse_24
     - rds_instance_storage_encrypted
     - rds_instance_integration_cloudwatch_logging_enabled
     - networkfirewall_multi_az_enabled
     - rds_instance_minor_version_upgrade_enabled
     - route53_domains_privacy_protection_enabled
     - s3_bucket_default_encryption
     - s3_bucket_object_versioning
     - s3_bucket_secure_transport_policy
     - s3_bucket_no_mfa_delete
     - secrets_manager_automatic_rotation_enabled
     - securityhub_enabled
     - sns_topics_kms_encryption_at_rest_enabled
     - ssm_document_secrets_present
     - ssm_managed_compliant_patching
     - ssm_patch_manager_enabled
     - ssm_ec2instance_automatic_protection_check
     - ssm_ec2instance_remove_interactive_access_check
     - vpc_flowlogs_enable_logging
     - vpc_flowlogs_analyze_logs
     - vpc_default_security_group_closed
     - vpc_endpoint_services_allowed_principals_trust_boundaries
     - vpc_security_group_port_restriction_check
     - vpc_service_endpoint_enabled
     - vpc_flowlogs_traffic_inspection
     - wellarchitected_workload_no_high_or_medium_risks
     - cloudfront_waf_protection_enabled
     - cloudtrail_s3_bucket_access_logging_enabled
     - cloudtrail_enabled
     - cloudtrail_cloudwatch_logging_enabled
     - cloudtrail_multiregion_enabled
     - cloudwatch_log_metric_filter_root_usage
     - cloudwatch_log_metric_filter_security_group_changes
     - cloudwatch_log_metric_filter_unauthorized_api_calls
     - cloudwatch_log_metric_filter_policy_changes
     - cloudwatch_log_metric_filter_vpc_alarm_configured
     - cloudwatch_log_metric_filter_authentication_failures
     - config_recorder_all_regions_enabled
=======
     - iam_root_hardware_mfa_enabled
     - iam_root_mfa_enabled
     - inspector_ec2_scan_enabled
     - inspector_lambda_standard_scan_enabled
     - kms_cmk_rotation_enabled
     - kms_cmk_are_used
     - lambda_function_invoke_api_operations_cloudtrail_logging_enabled
     - lambda_function_not_publicly_accessible
     - lambda_function_no_secrets_in_code
     - lambda_function_no_secrets_in_variables
     - macie_auto_sensitive_data_discovery_check
     - macie_status_check
     - networkfirewall_logging_enabled
     - organizations_account_part_of_organizations
>>>>>>> e2fac4d5
<|MERGE_RESOLUTION|>--- conflicted
+++ resolved
@@ -122,105 +122,101 @@
       
       This section checks for the presence of a Well Architected Review in the AWS account.
     checks:
-     - account_maintain_current_contact_details
-     - account_security_contact_information_registered
-     - acl_bidirectional_traffic_restriction_check
-     - acm_certificates_expiration_check
-     - acm_certificates_transparency_logs_enabled
-     - apigateway_execution_logging_enabled
-     - apigateway_restapi_logging_enabled
-     - apigateway_rest_api_waf_acl_attached
-     - apigateway_rest_api_client_certificate_enabled
-     - apigateway_waf_protection_enabled
-     - apigatewayv2_api_access_logging_enabled
-     - cloudfront_access_logging_enabled
-     - cloudfront_cloudwatch_logging_enabled
-     - cloudfront_distributions_https_enabled
-     - ec2_image_builder_enabled
-     - ec2_instance_managed_by_ssm
-     - ec2_managed_instance_patch_compliance_status
-     - ec2_microsoft_sql_server_end_of_support
-     - ec2_network_acl_allow_ingress_any_port
-     - ec2_network_acl_allow_ingress_tcp_port_22
-     - ec2_security_group_default_restrict_traffic
-     - ecr_image_private_image_scanning_enabled
-     - ecr_repository_scan_images_on_push_enabled
-     - ecr_repository_scan_vulnerabilities_in_latest_image
-     - efs_encryption_at_rest_enabled
-     - eks_cluster_kms_cmk_encryption_in_secrets_enabled
-     - eks_cluster_logging_enabled
-     - eks_control_plane_endpoint_access_restricted
-     - elb_ssl_listeners_enabled
-     - elb_v2_logging_enabled
-     - elb_waf_acl_attached
-     - dynamodb_tables_kms_cmk_encryption_enabled
-     - guardduty_enabled_centralized
-     - guardduty_is_enabled
-     - iam_account_maintain_current_contact_details
-     - iam_account_security_contact_information_registered
-     - iam_attached_policy_admin_privileges_found
-     - iam_customer_attached_policy_admin_privileges_found
-     - iam_customer_unattached_policy_admin_privileges_found
-     - iam_inline_policy_admin_privileges_found
-     - iam_no_root_access_keys
-     - iam_password_policy_lowercase
-     - iam_password_policy_minimum_length_14
-     - iam_password_policy_number
-     - iam_password_policy_reuse_24
-     - iam_password_policy_symbol
-     - iam_password_policy_uppercase
-<<<<<<< HEAD
-     - iam_password_policy_reuse_24
-     - rds_instance_storage_encrypted
-     - rds_instance_integration_cloudwatch_logging_enabled
-     - networkfirewall_multi_az_enabled
-     - rds_instance_minor_version_upgrade_enabled
-     - route53_domains_privacy_protection_enabled
-     - s3_bucket_default_encryption
-     - s3_bucket_object_versioning
-     - s3_bucket_secure_transport_policy
-     - s3_bucket_no_mfa_delete
-     - secrets_manager_automatic_rotation_enabled
-     - securityhub_enabled
-     - sns_topics_kms_encryption_at_rest_enabled
-     - ssm_document_secrets_present
-     - ssm_managed_compliant_patching
-     - ssm_patch_manager_enabled
-     - ssm_ec2instance_automatic_protection_check
-     - ssm_ec2instance_remove_interactive_access_check
-     - vpc_flowlogs_enable_logging
-     - vpc_flowlogs_analyze_logs
-     - vpc_default_security_group_closed
-     - vpc_endpoint_services_allowed_principals_trust_boundaries
-     - vpc_security_group_port_restriction_check
-     - vpc_service_endpoint_enabled
-     - vpc_flowlogs_traffic_inspection
-     - wellarchitected_workload_no_high_or_medium_risks
-     - cloudfront_waf_protection_enabled
-     - cloudtrail_s3_bucket_access_logging_enabled
-     - cloudtrail_enabled
-     - cloudtrail_cloudwatch_logging_enabled
-     - cloudtrail_multiregion_enabled
-     - cloudwatch_log_metric_filter_root_usage
-     - cloudwatch_log_metric_filter_security_group_changes
-     - cloudwatch_log_metric_filter_unauthorized_api_calls
-     - cloudwatch_log_metric_filter_policy_changes
-     - cloudwatch_log_metric_filter_vpc_alarm_configured
-     - cloudwatch_log_metric_filter_authentication_failures
-     - config_recorder_all_regions_enabled
-=======
-     - iam_root_hardware_mfa_enabled
-     - iam_root_mfa_enabled
-     - inspector_ec2_scan_enabled
-     - inspector_lambda_standard_scan_enabled
-     - kms_cmk_rotation_enabled
-     - kms_cmk_are_used
-     - lambda_function_invoke_api_operations_cloudtrail_logging_enabled
-     - lambda_function_not_publicly_accessible
-     - lambda_function_no_secrets_in_code
-     - lambda_function_no_secrets_in_variables
-     - macie_auto_sensitive_data_discovery_check
-     - macie_status_check
-     - networkfirewall_logging_enabled
-     - organizations_account_part_of_organizations
->>>>>>> e2fac4d5
+       - account_maintain_current_contact_details
+       - account_security_contact_information_registered
+       - acl_bidirectional_traffic_restriction_check
+       - acm_certificates_expiration_check
+       - acm_certificates_transparency_logs_enabled
+       - apigateway_execution_logging_enabled
+       - apigateway_restapi_logging_enabled
+       - apigateway_rest_api_waf_acl_attached
+       - apigateway_rest_api_client_certificate_enabled
+       - apigateway_waf_protection_enabled
+       - apigatewayv2_api_access_logging_enabled
+       - cloudfront_access_logging_enabled
+       - cloudfront_cloudwatch_logging_enabled
+       - cloudfront_distributions_https_enabled
+       - ec2_image_builder_enabled
+       - ec2_instance_managed_by_ssm
+       - ec2_managed_instance_patch_compliance_status
+       - ec2_microsoft_sql_server_end_of_support
+       - ec2_network_acl_allow_ingress_any_port
+       - ec2_network_acl_allow_ingress_tcp_port_22
+       - ec2_security_group_default_restrict_traffic
+       - ecr_image_private_image_scanning_enabled
+       - ecr_repository_scan_images_on_push_enabled
+       - ecr_repository_scan_vulnerabilities_in_latest_image
+       - efs_encryption_at_rest_enabled
+       - eks_cluster_kms_cmk_encryption_in_secrets_enabled
+       - eks_cluster_logging_enabled
+       - eks_control_plane_endpoint_access_restricted
+       - elb_ssl_listeners_enabled
+       - elb_v2_logging_enabled
+       - elb_waf_acl_attached
+       - dynamodb_tables_kms_cmk_encryption_enabled
+       - guardduty_enabled_centralized
+       - guardduty_is_enabled
+       - iam_account_maintain_current_contact_details
+       - iam_account_security_contact_information_registered
+       - iam_attached_policy_admin_privileges_found
+       - iam_customer_attached_policy_admin_privileges_found
+       - iam_customer_unattached_policy_admin_privileges_found
+       - iam_inline_policy_admin_privileges_found
+       - iam_no_root_access_keys
+       - iam_password_policy_lowercase
+       - iam_password_policy_minimum_length_14
+       - iam_password_policy_number
+       - iam_password_policy_reuse_24
+       - iam_password_policy_symbol
+       - iam_password_policy_uppercase
+       - rds_instance_storage_encrypted
+       - rds_instance_integration_cloudwatch_logging_enabled
+       - networkfirewall_multi_az_enabled
+       - rds_instance_minor_version_upgrade_enabled
+       - route53_domains_privacy_protection_enabled
+       - s3_bucket_default_encryption
+       - s3_bucket_object_versioning
+       - s3_bucket_secure_transport_policy
+       - s3_bucket_no_mfa_delete
+       - secrets_manager_automatic_rotation_enabled
+       - securityhub_enabled
+       - sns_topics_kms_encryption_at_rest_enabled
+       - ssm_document_secrets_present
+       - ssm_managed_compliant_patching
+       - ssm_patch_manager_enabled
+       - ssm_ec2instance_automatic_protection_check
+       - ssm_ec2instance_remove_interactive_access_check
+       - vpc_flowlogs_enable_logging
+       - vpc_flowlogs_analyze_logs
+       - vpc_default_security_group_closed
+       - vpc_endpoint_services_allowed_principals_trust_boundaries
+       - vpc_security_group_port_restriction_check
+       - vpc_service_endpoint_enabled
+       - vpc_flowlogs_traffic_inspection
+       - wellarchitected_workload_no_high_or_medium_risks
+       - cloudfront_waf_protection_enabled
+       - cloudtrail_s3_bucket_access_logging_enabled
+       - cloudtrail_enabled
+       - cloudtrail_cloudwatch_logging_enabled
+       - cloudtrail_multiregion_enabled
+       - cloudwatch_log_metric_filter_root_usage
+       - cloudwatch_log_metric_filter_security_group_changes
+       - cloudwatch_log_metric_filter_unauthorized_api_calls
+       - cloudwatch_log_metric_filter_policy_changes
+       - cloudwatch_log_metric_filter_vpc_alarm_configured
+       - cloudwatch_log_metric_filter_authentication_failures
+       - config_recorder_all_regions_enabled
+       - iam_root_hardware_mfa_enabled
+       - iam_root_mfa_enabled
+       - inspector_ec2_scan_enabled
+       - inspector_lambda_standard_scan_enabled
+       - kms_cmk_rotation_enabled
+       - kms_cmk_are_used
+       - lambda_function_invoke_api_operations_cloudtrail_logging_enabled
+       - lambda_function_not_publicly_accessible
+       - lambda_function_no_secrets_in_code
+       - lambda_function_no_secrets_in_variables
+       - macie_auto_sensitive_data_discovery_check
+       - macie_status_check
+       - networkfirewall_logging_enabled
+       - organizations_account_part_of_organizations